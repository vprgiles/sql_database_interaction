import pyodbc
from typing import Any, Literal, List, Dict, Tuple

def server_connection(server_name: str,
                      creds: list,
                      database_name:str = 'master',
                      driver:str = '{ODBC Driver 17 for SQL Server}',
                      autocommit=False):
    """
    Creates a new SQL Server database with the specified name if it doesn't already exist.

    Parameters:
        database_name (str): The name of the database to be created.
        cursor: A database cursor object used to execute SQL statements.
        connection: A database connection object used to commit changes and retrieve server information.

    Behavior:
        - Checks if a database with the given name exists.
        - If not, creates the database and commits the transaction.
        - If the database exists, prints a message including the server name.
        - Closes both the cursor and connection after operation.

    Returns:
        Exception: If an error occurs during execution, the exception is returned.
    """
    try:
        if len(creds) != 2:
            return TypeError("Credentials list with 2 elements: [username, password]")

        connection = pyodbc.connect(
                                     f"DRIVER={driver};"
                                     f"SERVER={server_name};"
                                     f"DATABASE={database_name};"
                                     f"UID={creds[0]};"
                                     f"PWD={creds[1]};",
                                     autocommit=autocommit
        )
        cursor = connection.cursor()
        print(f"Successfully connected to server: {connection.getinfo(pyodbc.SQL_SERVER_NAME)}")
        print(f"Connected to database: {cursor.execute("SELECT DB_NAME()").fetchall()[0][0]}")
    except Exception as e:
        return e

    return connection, cursor



def create_new_database(database_name: str, cursor, connection):
    """
    Creates a new SQL Server database with the specified name if it doesn't already exist.

    Parameters:
        database_name (str): The name of the database to be created.
        cursor: A database cursor object used to execute SQL statements.
        connection: A database connection object used to commit changes and retrieve server information.

    Behavior:
        - Checks if a database with the given name exists.
        - If not, creates the database and commits the transaction.
        - If the database exists, prints a message including the server name.
        - Closes both the cursor and connection after operation.

    Returns:
        Exception: If an error occurs during execution, the exception is returned.
    """
    try:
        database_present = cursor.execute(f"SELECT name FROM sys.databases WHERE name = '{database_name}'").fetchall()
        if database_present == []:
            cursor.execute(f"CREATE DATABASE [{database_name}]")
            connection.commit()
            cursor.close()
            connection.close()
        else:
            print(f"There is already a database with the name: {database_name} " + 
                  f"in {connection.getinfo(pyodbc.SQL_SERVER_NAME)}")
            cursor.close()
            connection.close()
    
    except Exception as e:
        return e


<<<<<<< HEAD
def create_new_table(table_name: str, cursor, connection):

    return 1
=======
def generate_template_table(table_name: str, cursor, connection):
    try:
        table_present = cursor.execute(f""" SELECT TABLE_NAME
                                            FROM INFORMATION_SCHEMA.TABLES
                                            WHERE TABLE_TYPE='BASE TABLE'
                                            AND TABLE_NAME='{table_name}'""").fetchall()
        if table_present == []:
            cursor.execute(f'''
            CREATE TABLE {table_name} (
                    PersonId INTEGER PRIMARY KEY,
                    FirstName NVARCHAR NOT NULL,
                    LastName  NVARCHAR NOT NULL,
                    Age INTEGER NULL,
                    CreatedAt DATETIME DEFAULT CURRENT_TIMESTAMP NOT NULL
                    );
                    ''')
            connection.commit()
            cursor.close()
            connection.close()
        else:
            print(f"There is already a table with the name: {table_name} " + 
                    f"in {connection.getinfo(pyodbc.SQL_SERVER_NAME)}")
            cursor.close()
            connection.close()

    except Exception as e:
        return e



def generate_schema_from_df(dataframe):
    pass

def generate_table_from_schema(schema:str ):
    pass
>>>>>>> b55444cb
<|MERGE_RESOLUTION|>--- conflicted
+++ resolved
@@ -80,11 +80,9 @@
         return e
 
 
-<<<<<<< HEAD
 def create_new_table(table_name: str, cursor, connection):
 
     return 1
-=======
 def generate_template_table(table_name: str, cursor, connection):
     try:
         table_present = cursor.execute(f""" SELECT TABLE_NAME
@@ -119,5 +117,4 @@
     pass
 
 def generate_table_from_schema(schema:str ):
-    pass
->>>>>>> b55444cb
+    pass